--- conflicted
+++ resolved
@@ -107,7 +107,6 @@
 func validateDriverOptions(opts map[string]string) error {
 	for opt := range opts {
 		switch opt {
-<<<<<<< HEAD
 		case cfgURLKey,
 			cfgTokenKey,
 			cfgChatIDKey,
@@ -117,11 +116,7 @@
 			cfgFilterRegexKey,
 			cfgBatchEnabledKey,
 			cfgBatchFlushIntervalKey:
-		case "max-file", "max-size", "compress", "labels", "labels-regex", "env", "env-regex", "tag":
-=======
-		case cfgURLKey, cfgTokenKey, cfgChatIDKey, cfgRetriesKey, cfgTimeoutKey, cfgTemplateKey, cfgFilterRegexKey:
 		case "max-file", "max-size", "compress", "labels", "labels-regex", "env", "env-regex", "tag", "mode", "max-buffer-size":
->>>>>>> 34aeee37
 		case cfgNoFileKey, cfgKeepFileKey:
 		default:
 			return fmt.Errorf("unknown log opt '%s' for telegram log driver", opt)
